<<<<<<< HEAD
export {
  CHOREO_ANNOTATIONS,
  CHOREO_LABELS,
  DEFAULT_PAGE_LIMIT,
} from './constants';
=======
export { CHOREO_ANNOTATIONS, CHOREO_LABELS } from './constants';

// Permissions
export {
  OPENCHOREO_RESOURCE_TYPE_COMPONENT,
  OPENCHOREO_RESOURCE_TYPE_PROJECT,
  openchoreoComponentCreatePermission,
  openchoreoComponentReadPermission,
  openchoreoComponentBuildPermission,
  openchoreoComponentDeployPermission,
  openchoreoComponentUpdatePermission,
  openchoreoProjectCreatePermission,
  openchoreoProjectReadPermission,
  openchoreoOrganizationReadPermission,
  openchoreoEnvironmentCreatePermission,
  openchoreoEnvironmentReadPermission,
  openchoreoReleaseCreatePermission,
  openchoreoReleaseReadPermission,
  openchoreoPermissions,
  OPENCHOREO_PERMISSION_TO_ACTION,
} from './permissions';
>>>>>>> 8decb689
export {
  getRepositoryInfo,
  getRepositoryUrl,
  sanitizeLabel,
  filterEmptyObjectProperties,
} from './utils';
export type { RepositoryInfo } from './utils';
export {
  ComponentTypeUtils,
  type PageVariant,
  type ComponentTypeMapping,
} from './utils/componentTypeUtils';

// Feature flags types
export type { OpenChoreoFeatures, FeatureName } from './types/features';

// Re-export types from the generated OpenAPI client for use in frontend plugins
export type {
  OpenChoreoComponents,
  ObservabilityComponents,
} from '@openchoreo/openchoreo-client-node';

export { fetchAllResources, type PaginationResult } from './utils/pagination';

// Export commonly used type aliases for convenience
import type {
  OpenChoreoComponents,
  ObservabilityComponents,
} from '@openchoreo/openchoreo-client-node';

export type ModelsBuild = OpenChoreoComponents['schemas']['BuildResponse'];
export type ModelsWorkload =
  OpenChoreoComponents['schemas']['WorkloadResponse'];
export type ModelsCompleteComponent =
  OpenChoreoComponents['schemas']['ComponentResponse'];

// Workload-related types
export type Container = OpenChoreoComponents['schemas']['Container'];
export type EnvVar = OpenChoreoComponents['schemas']['EnvVar'];
export type FileVar = OpenChoreoComponents['schemas']['FileVar'];
export type WorkloadEndpoint =
  OpenChoreoComponents['schemas']['WorkloadEndpoint'];
export type Connection = OpenChoreoComponents['schemas']['Connection'];
export type WorkloadOwner = OpenChoreoComponents['schemas']['WorkloadOwner'];
export type ConnectionParams =
  OpenChoreoComponents['schemas']['ConnectionParams'];
export type ConnectionInject =
  OpenChoreoComponents['schemas']['ConnectionInject'];
export type Schema = OpenChoreoComponents['schemas']['Schema'];

// Define WorkloadType as a string union since it's defined as enum in OpenAPI
export type WorkloadType =
  | 'Service'
  | 'ManualTask'
  | 'ScheduledTask'
  | 'WebApplication';

// Observability types
export type RuntimeLogsResponse =
  ObservabilityComponents['schemas']['LogResponse'];
export type LogEntry = ObservabilityComponents['schemas']['LogEntry'];<|MERGE_RESOLUTION|>--- conflicted
+++ resolved
@@ -1,11 +1,8 @@
-<<<<<<< HEAD
 export {
   CHOREO_ANNOTATIONS,
   CHOREO_LABELS,
   DEFAULT_PAGE_LIMIT,
 } from './constants';
-=======
-export { CHOREO_ANNOTATIONS, CHOREO_LABELS } from './constants';
 
 // Permissions
 export {
@@ -26,7 +23,7 @@
   openchoreoPermissions,
   OPENCHOREO_PERMISSION_TO_ACTION,
 } from './permissions';
->>>>>>> 8decb689
+
 export {
   getRepositoryInfo,
   getRepositoryUrl,
