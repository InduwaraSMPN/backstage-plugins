--- conflicted
+++ resolved
@@ -47,10 +47,9 @@
         logger: this.logger,
       });
 
-<<<<<<< HEAD
       const builds = await fetchAllResources(async cursor => {
         const { data, error, response } = await client.GET(
-          '/orgs/{orgName}/projects/{projectName}/components/{componentName}/component-workflows',
+          '/orgs/{orgName}/projects/{projectName}/components/{componentName}/workflow-runs',
           {
             params: {
               path: { orgName, projectName, componentName },
@@ -59,13 +58,6 @@
                 ...(cursor && { continue: cursor }),
               },
             },
-=======
-      const { data, error, response } = await client.GET(
-        '/orgs/{orgName}/projects/{projectName}/components/{componentName}/workflow-runs',
-        {
-          params: {
-            path: { orgName, projectName, componentName },
->>>>>>> 6be7b1cd
           },
         );
 
