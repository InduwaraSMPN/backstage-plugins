import { LoggerService } from '@backstage/backend-plugin-api';
import { createOpenChoreoApiClient } from '@openchoreo/openchoreo-client-node';
import { fetchAllResources, DEFAULT_PAGE_LIMIT } from '@openchoreo/backstage-plugin-common';

export interface DashboardMetrics {
  totalBindings: number;
}

export class DashboardInfoService {
  private logger: LoggerService;
  private baseUrl: string;

  constructor(logger: LoggerService, baseUrl: string) {
    this.logger = logger;
    this.baseUrl = baseUrl;
  }

  async fetchDashboardMetrics(
    orgName: string,
    projectName: string,
    componentName: string,
    token?: string,
  ): Promise<number> {
    this.logger.info(
      `Fetching bindings count for component: ${componentName} in project: ${projectName}, organization: ${orgName}`,
    );

    try {
      const client = createOpenChoreoApiClient({
        baseUrl: this.baseUrl,
        token,
        logger: this.logger,
      });

      // Fetch bindings for the component (handle pagination)
      const bindings = await fetchAllResources(async cursor => {
        const { data, error, response } = await client.GET(
          '/orgs/{orgName}/projects/{projectName}/components/{componentName}/bindings',
          {
            params: {
              path: {
                orgName,
                projectName,
                componentName,
              },
              query: {
                limit: DEFAULT_PAGE_LIMIT,
                ...(cursor && { continue: cursor }),
              },
            },
          },
<<<<<<< HEAD
=======
        },
      );

      if (error || !response.ok || !data) {
        throw new Error(
          `Failed to fetch bindings: ${response.status} ${response.statusText}`,
>>>>>>> 76a63bf8
        );

        if (error || !response.ok || !data) {
          throw new Error(
            `Failed to fetch bindings: ${response.status} ${response.statusText}`,
          );
        }

        if (!data.success || !data.data?.items) {
          return { items: [], metadata: data.data?.metadata };
        }

        return { items: data.data.items, metadata: data.data?.metadata };
      });

      const bindingsCount = bindings.length;

      this.logger.info(
        `Successfully fetched ${bindingsCount} bindings for component: ${componentName}`,
      );

      return bindingsCount;
    } catch (error) {
      this.logger.error(
        `Failed to fetch bindings for component ${componentName}: ${error}`,
      );
      // Return 0 instead of throwing to allow partial results
      return 0;
    }
  }

  async fetchComponentsBindingsCount(
    components: Array<{
      orgName: string;
      projectName: string;
      componentName: string;
    }>,
    token?: string,
  ): Promise<number> {
    this.logger.info(
      `Fetching bindings count for ${components.length} components`,
    );

    try {
      // Fetch bindings for all components in parallel
      const bindingsCounts = await Promise.all(
        components.map(({ orgName, projectName, componentName }) =>
          this.fetchDashboardMetrics(
            orgName,
            projectName,
            componentName,
            token,
          ),
        ),
      );

      // Sum up all bindings
      const totalBindings = bindingsCounts.reduce(
        (sum, count) => sum + count,
        0,
      );

      this.logger.info(
        `Total bindings across ${components.length} components: ${totalBindings}`,
      );

      return totalBindings;
    } catch (error) {
      this.logger.error(`Failed to fetch total bindings count: ${error}`);
      throw error;
    }
  }
}<|MERGE_RESOLUTION|>--- conflicted
+++ resolved
@@ -49,22 +49,14 @@
               },
             },
           },
-<<<<<<< HEAD
-=======
         },
       );
 
       if (error || !response.ok || !data) {
         throw new Error(
           `Failed to fetch bindings: ${response.status} ${response.statusText}`,
->>>>>>> 76a63bf8
         );
-
-        if (error || !response.ok || !data) {
-          throw new Error(
-            `Failed to fetch bindings: ${response.status} ${response.statusText}`,
-          );
-        }
+      }
 
         if (!data.success || !data.data?.items) {
           return { items: [], metadata: data.data?.metadata };
